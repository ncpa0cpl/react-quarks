--- conflicted
+++ resolved
@@ -1,8 +1,5 @@
-<<<<<<< HEAD
 import type { QuarkContext } from "../../Types";
-=======
 import { hasKey } from "../GeneralPurposeUtilities";
->>>>>>> 36c68ed2
 
 type CancelablePromise<T = void> = {
   then<R = void>(onFulfilled: (v: T) => Promise<R> | void): Promise<R | void>;
